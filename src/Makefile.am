--- conflicted
+++ resolved
@@ -107,27 +107,7 @@
 #          Extra files            #
 ###################################
 
-<<<<<<< HEAD
-EXTRA_DIST = \
-		pulse/client.conf.in \
-		pulse/version.h.in \
-		daemon/daemon.conf.in \
-		daemon/default.pa.in \
-		daemon/system.pa.in \
-		daemon/default.pa.win32 \
-		depmod.py \
-		daemon/esdcompat.in \
-		daemon/start-pulseaudio-x11.in \
-		daemon/start-pulseaudio-kde.in \
-		utils/padsp \
-		modules/module-defs.h.m4 \
-		daemon/pulseaudio.desktop.in \
-		daemon/pulseaudio-kde.desktop.in \
-		map-file \
-		daemon/pulseaudio-system.conf \
-=======
 ALSA_PROFILES = \
->>>>>>> 231417c8
 		modules/alsa/mixer/profile-sets/default.conf \
 		modules/alsa/mixer/profile-sets/native-instruments-audio4dj.conf \
 		modules/alsa/mixer/profile-sets/native-instruments-audio8dj.conf
@@ -161,9 +141,11 @@
 		depmod.py \
 		daemon/esdcompat.in \
 		daemon/start-pulseaudio-x11.in \
+		daemon/start-pulseaudio-kde.in \
 		utils/padsp \
 		modules/module-defs.h.m4 \
 		daemon/pulseaudio.desktop.in \
+		daemon/pulseaudio-kde.desktop.in \
 		map-file \
 		daemon/pulseaudio-system.conf \
 		modules/alsa/mixer/profile-sets/90-pulseaudio.rules \
