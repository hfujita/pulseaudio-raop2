--- conflicted
+++ resolved
@@ -1730,14 +1730,10 @@
     pa_sink_assert_ref(s);
     pa_sink_assert_io_context(s);
 
-<<<<<<< HEAD
     PA_HASHMAP_FOREACH(i, s->thread_info.inputs, state) {
-=======
-    while ((i = PA_SINK_INPUT(pa_hashmap_iterate(s->thread_info.inputs, &state, NULL)))) {
         if (pa_atomic_load(&i->before_ramping_v))
             i->thread_info.future_soft_volume = i->soft_volume;
 
->>>>>>> 897ef86b
         if (pa_cvolume_equal(&i->thread_info.soft_volume, &i->soft_volume))
             continue;
 
